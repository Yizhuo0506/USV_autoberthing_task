--- conflicted
+++ resolved
@@ -181,14 +181,11 @@
             action = model.getAction(self.state)
             self.applyForces(action)
             for _ in range(10):
-<<<<<<< HEAD
                 if _ == 9:
                     self.applyForces(action)
                     # Floor
                     mujoco.mj_applyFT(self.model, self.data, [0,0.3,0], [0,0,0.01], self.data.qpos[:3], self.body_id, self.data.qfrc_applied)
                     self.applyFriction()
-=======
->>>>>>> d2e44d2f
                 mujoco.mj_step(self.model, self.data)
                 self.updateLoggers()
 
