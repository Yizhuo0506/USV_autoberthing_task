from dataclasses import dataclass

EPS = 1e-6   # small constant to avoid divisions by 0 and log(0)

@dataclass
class GoToXYParameters:
    x_y_tolerance: float = 0.01
    kill_after_n_steps_in_tolerance: int = 50
    goal_random_position: float = 0.0
    max_spawn_dist: float = 6.0
    min_spawn_dist: float = 3.0
    kill_dist: float = 8.0
    spawn_curriculum: bool = False
    spawn_curriculum_min_dist: float = 0.5
    spawn_curriculum_max_dist: float = 2.5
    spawn_curriculum_kill_dist: float = 3.0
    spawn_curriculum_mode: str = "linear"
    spawn_curriculum_warmup: int = 250
    spawn_curriculum_end: int = 750
<<<<<<< HEAD
=======
    energy_penalty: float = 0.05
    linear_velocity_penalty: float = 0.0
    angular_velocity_penalty: float = 0.05
>>>>>>> 2f974533

    def __post_init__(self):
        assert self.spawn_curriculum_mode.lower() in ["linear"], "Linear is the only currently supported mode."
        if not self.spawn_curriculum:
            self.spawn_curriculum_max_dist = 0
            self.spawn_curriculum_min_dist = 0
            self.spawn_curriculum_kill_dist = 0
            self.spawn_curriculum_mode = 0
            self.spawn_curriculum_warmup = 0
            self.spawn_curriculum_end = 0

@dataclass
class GoToPoseParameters:
    x_y_tolerance: float = 0.01
    heading_tolerance: float = 0.025
    kill_after_n_steps_in_tolerance: int = 50
    goal_random_position: float = 0.0
    max_spawn_dist: float = 6.0
    min_spawn_dist: float = 3.0
    kill_dist: float = 8.0
    spawn_curriculum: bool = False
    spawn_curriculum_min_dist: float = 0.5
    spawn_curriculum_max_dist: float = 2.5
    spawn_curriculum_kill_dist: float = 3.0
    spawn_curriculum_mode: str = "linear"
    spawn_curriculum_warmup: int = 250
    spawn_curriculum_end: int = 750
<<<<<<< HEAD
=======
    energy_penalty: float = 0.05
    linear_velocity_penalty: float = 0.0
    angular_velocity_penalty: float = 0.05

>>>>>>> 2f974533

    def __post_init__(self):
        assert self.spawn_curriculum_mode.lower() in ["linear"], "Linear is the only currently supported mode."
        if not self.spawn_curriculum:
            self.spawn_curriculum_max_dist = 0
            self.spawn_curriculum_min_dist = 0
            self.spawn_curriculum_kill_dist = 0
            self.spawn_curriculum_warmup = 0
            self.spawn_curriculum_end = 0

@dataclass
class TrackXYVelocityParameters:
    lin_vel_tolerance: float = 0.01
    kill_after_n_steps_in_tolerance: int = 50
    goal_random_velocity: float = 0.75
    kill_dist: float = 500.0

@dataclass
class TrackXYOVelocityParameters:
    lin_vel_tolerance: float = 0.01
    ang_vel_tolerance: float = 0.025
    kill_after_n_steps_in_tolerance: int = 50
    goal_random_linear_velocity: float = 0.75
    goal_random_angular_velocity: float = 1
    kill_dist: float = 500.0<|MERGE_RESOLUTION|>--- conflicted
+++ resolved
@@ -17,12 +17,6 @@
     spawn_curriculum_mode: str = "linear"
     spawn_curriculum_warmup: int = 250
     spawn_curriculum_end: int = 750
-<<<<<<< HEAD
-=======
-    energy_penalty: float = 0.05
-    linear_velocity_penalty: float = 0.0
-    angular_velocity_penalty: float = 0.05
->>>>>>> 2f974533
 
     def __post_init__(self):
         assert self.spawn_curriculum_mode.lower() in ["linear"], "Linear is the only currently supported mode."
@@ -50,13 +44,6 @@
     spawn_curriculum_mode: str = "linear"
     spawn_curriculum_warmup: int = 250
     spawn_curriculum_end: int = 750
-<<<<<<< HEAD
-=======
-    energy_penalty: float = 0.05
-    linear_velocity_penalty: float = 0.0
-    angular_velocity_penalty: float = 0.05
-
->>>>>>> 2f974533
 
     def __post_init__(self):
         assert self.spawn_curriculum_mode.lower() in ["linear"], "Linear is the only currently supported mode."
